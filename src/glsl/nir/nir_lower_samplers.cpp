/*
 * Copyright (C) 2005-2007  Brian Paul   All Rights Reserved.
 * Copyright (C) 2008  VMware, Inc.   All Rights Reserved.
 * Copyright © 2014 Intel Corporation
 *
 * Permission is hereby granted, free of charge, to any person obtaining a
 * copy of this software and associated documentation files (the "Software"),
 * to deal in the Software without restriction, including without limitation
 * the rights to use, copy, modify, merge, publish, distribute, sublicense,
 * and/or sell copies of the Software, and to permit persons to whom the
 * Software is furnished to do so, subject to the following conditions:
 *
 * The above copyright notice and this permission notice (including the next
 * paragraph) shall be included in all copies or substantial portions of the
 * Software.
 *
 * THE SOFTWARE IS PROVIDED "AS IS", WITHOUT WARRANTY OF ANY KIND, EXPRESS OR
 * IMPLIED, INCLUDING BUT NOT LIMITED TO THE WARRANTIES OF MERCHANTABILITY,
 * FITNESS FOR A PARTICULAR PURPOSE AND NONINFRINGEMENT.  IN NO EVENT SHALL
 * THE AUTHORS OR COPYRIGHT HOLDERS BE LIABLE FOR ANY CLAIM, DAMAGES OR OTHER
 * LIABILITY, WHETHER IN AN ACTION OF CONTRACT, TORT OR OTHERWISE, ARISING
 * FROM, OUT OF OR IN CONNECTION WITH THE SOFTWARE OR THE USE OR OTHER
 * DEALINGS IN THE SOFTWARE.
 */

#include "nir.h"
#include "../program.h"
#include "program/hash_table.h"
#include "ir_uniform.h"

extern "C" {
#include "main/compiler.h"
#include "main/mtypes.h"
#include "program/prog_parameter.h"
#include "program/program.h"
}

static void
add_indirect_to_tex(nir_tex_instr *instr, nir_src indirect)
{
   /* First, we have to resize the array of texture sources */
   nir_tex_src *new_srcs = rzalloc_array(instr, nir_tex_src,
                                         instr->num_srcs + 1);

   for (unsigned i = 0; i < instr->num_srcs; i++) {
      new_srcs[i].src_type = instr->src[i].src_type;
      nir_instr_move_src(&instr->instr, &new_srcs[i].src, &instr->src[i].src);
   }

   ralloc_free(instr->src);
   instr->src = new_srcs;

   /* Now we can go ahead and move the source over to being a
    * first-class texture source.
    */
   instr->src[instr->num_srcs].src_type = nir_tex_src_sampler_offset;
   instr->num_srcs++;
   nir_instr_rewrite_src(&instr->instr, &instr->src[instr->num_srcs - 1].src,
                         indirect);
}

static unsigned
get_sampler_index(const struct gl_shader_program *shader_program,
                  gl_shader_stage stage, const char *name)
{
   unsigned location;
   if (!shader_program->UniformHash->get(location, name)) {
      assert(!"failed to find sampler");
      return 0;
   }

   if (!shader_program->UniformStorage[location].sampler[stage].active) {
      assert(!"cannot return a sampler");
      return 0;
   }

   return shader_program->UniformStorage[location].sampler[stage].index;
}

static void
lower_sampler(nir_tex_instr *instr, const struct gl_shader_program *shader_program,
              gl_shader_stage stage, void *mem_ctx)
{
   if (instr->sampler == NULL)
      return;

   /* Get the name and the offset */
   instr->sampler_index = 0;
   char *name = ralloc_strdup(mem_ctx, instr->sampler->var->name);

   for (nir_deref *deref = &instr->sampler->deref;
        deref->child; deref = deref->child) {
      switch (deref->child->deref_type) {
      case nir_deref_type_array: {
         nir_deref_array *deref_array = nir_deref_as_array(deref->child);

         assert(deref_array->deref_array_type != nir_deref_array_type_wildcard);

         if (deref_array->deref.child) {
            ralloc_asprintf_append(&name, "[%u]",
               deref_array->deref_array_type == nir_deref_array_type_direct ?
                  deref_array->base_offset : 0);
         } else {
            assert(deref->child->type->base_type == GLSL_TYPE_SAMPLER);
            instr->sampler_index = deref_array->base_offset;
         }

         /* XXX: We're assuming here that the indirect is the last array
          * thing we have.  This should be ok for now as we don't support
          * arrays_of_arrays yet.
          */
<<<<<<< HEAD

         instr->sampler_index *= glsl_get_length(deref->type);
         switch (deref_array->deref_array_type) {
         case nir_deref_array_type_direct:
            instr->sampler_index += deref_array->base_offset;
            if (deref_array->deref.child)
               ralloc_asprintf_append(&name, "[%u]", deref_array->base_offset);
            break;
         case nir_deref_array_type_indirect: {
            add_indirect_to_tex(instr, deref_array->indirect);
            nir_instr_rewrite_src(&instr->instr, &deref_array->indirect,
                                  NIR_SRC_INIT);
=======
         if (deref_array->deref_array_type == nir_deref_array_type_indirect) {
            /* First, we have to resize the array of texture sources */
            nir_tex_src *new_srcs = rzalloc_array(instr, nir_tex_src,
                                                  instr->num_srcs + 1);

            for (unsigned i = 0; i < instr->num_srcs; i++) {
               new_srcs[i].src_type = instr->src[i].src_type;
               nir_instr_move_src(&instr->instr, &new_srcs[i].src,
                                  &instr->src[i].src);
            }

            ralloc_free(instr->src);
            instr->src = new_srcs;

            /* Now we can go ahead and move the source over to being a
             * first-class texture source.
             */
            instr->src[instr->num_srcs].src_type = nir_tex_src_sampler_offset;
            instr->num_srcs++;
            nir_instr_move_src(&instr->instr,
                               &instr->src[instr->num_srcs - 1].src,
                               &deref_array->indirect);
>>>>>>> 6844d6b7

            instr->sampler_array_size = glsl_get_length(deref->type);
         }
         break;
      }

      case nir_deref_type_struct: {
         nir_deref_struct *deref_struct = nir_deref_as_struct(deref->child);
         const char *field = glsl_get_struct_elem_name(deref->type,
                                                       deref_struct->index);
         ralloc_asprintf_append(&name, ".%s", field);
         break;
      }

      default:
         unreachable("Invalid deref type");
         break;
      }
   }

   instr->sampler_index += get_sampler_index(shader_program, stage, name);

   instr->sampler = NULL;
}

typedef struct {
   void *mem_ctx;
   const struct gl_shader_program *shader_program;
   gl_shader_stage stage;
} lower_state;

static bool
lower_block_cb(nir_block *block, void *_state)
{
   lower_state *state = (lower_state *) _state;

   nir_foreach_instr(block, instr) {
      if (instr->type == nir_instr_type_tex) {
         nir_tex_instr *tex_instr = nir_instr_as_tex(instr);
         lower_sampler(tex_instr, state->shader_program, state->stage,
                       state->mem_ctx);
      }
   }

   return true;
}

static void
lower_impl(nir_function_impl *impl, const struct gl_shader_program *shader_program,
           gl_shader_stage stage)
{
   lower_state state;

   state.mem_ctx = ralloc_parent(impl);
   state.shader_program = shader_program;
   state.stage = stage;

   nir_foreach_block(impl, lower_block_cb, &state);
}

extern "C" void
nir_lower_samplers(nir_shader *shader, const struct gl_shader_program *shader_program,
                   gl_shader_stage stage)
{
   nir_foreach_overload(shader, overload) {
      if (overload->impl)
         lower_impl(overload->impl, shader_program, stage);
   }
}

static bool
lower_samplers_for_vk_block(nir_block *block, void *data)
{
   nir_foreach_instr(block, instr) {
      if (instr->type != nir_instr_type_tex)
         continue;

      nir_tex_instr *tex = nir_instr_as_tex(instr);

      assert(tex->sampler);

      tex->sampler_set = tex->sampler->var->data.descriptor_set;
      tex->sampler_index = tex->sampler->var->data.binding;

      if (tex->sampler->deref.child) {
         assert(tex->sampler->deref.child->deref_type == nir_deref_type_array);
         nir_deref_array *arr = nir_deref_as_array(tex->sampler->deref.child);

         /* Only one-level arrays are allowed in vulkan */
         assert(arr->deref.child == NULL);

         tex->sampler_index += arr->base_offset;
         if (arr->deref_array_type == nir_deref_array_type_indirect) {
            add_indirect_to_tex(tex, arr->indirect);
            nir_instr_rewrite_src(instr, &arr->indirect, NIR_SRC_INIT);

            tex->sampler_array_size = glsl_get_length(tex->sampler->deref.type);
         }
      }

      tex->sampler = NULL;
   }

   return true;
}

extern "C" void
nir_lower_samplers_for_vk(nir_shader *shader)
{
   nir_foreach_overload(shader, overload) {
      if (overload->impl) {
         nir_foreach_block(overload->impl, lower_samplers_for_vk_block, NULL);
      }
   }
}<|MERGE_RESOLUTION|>--- conflicted
+++ resolved
@@ -109,20 +109,6 @@
           * thing we have.  This should be ok for now as we don't support
           * arrays_of_arrays yet.
           */
-<<<<<<< HEAD
-
-         instr->sampler_index *= glsl_get_length(deref->type);
-         switch (deref_array->deref_array_type) {
-         case nir_deref_array_type_direct:
-            instr->sampler_index += deref_array->base_offset;
-            if (deref_array->deref.child)
-               ralloc_asprintf_append(&name, "[%u]", deref_array->base_offset);
-            break;
-         case nir_deref_array_type_indirect: {
-            add_indirect_to_tex(instr, deref_array->indirect);
-            nir_instr_rewrite_src(&instr->instr, &deref_array->indirect,
-                                  NIR_SRC_INIT);
-=======
          if (deref_array->deref_array_type == nir_deref_array_type_indirect) {
             /* First, we have to resize the array of texture sources */
             nir_tex_src *new_srcs = rzalloc_array(instr, nir_tex_src,
@@ -145,7 +131,6 @@
             nir_instr_move_src(&instr->instr,
                                &instr->src[instr->num_srcs - 1].src,
                                &deref_array->indirect);
->>>>>>> 6844d6b7
 
             instr->sampler_array_size = glsl_get_length(deref->type);
          }
