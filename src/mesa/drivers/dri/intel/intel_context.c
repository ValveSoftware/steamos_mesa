--- conflicted
+++ resolved
@@ -162,16 +162,14 @@
       case PCI_CHIP_G41_G:
          chipset = "Intel(R) G41";
          break;
-<<<<<<< HEAD
+      case PCI_CHIP_B43_G:
+         chipset = "Intel(R) B43";
+         break;
       case PCI_CHIP_ILD_G:
          chipset = "Intel(R) IGDNG_D";
          break;
       case PCI_CHIP_ILM_G:
          chipset = "Intel(R) IGDNG_M";
-=======
-      case PCI_CHIP_B43_G:
-         chipset = "Intel(R) B43";
->>>>>>> 2dd3da3a
          break;
       default:
          chipset = "Unknown Intel Chipset";
