/**************************************************************************
 * 
 * Copyright 2006 Tungsten Graphics, Inc., Cedar Park, Texas.
 * All Rights Reserved.
 * 
 * Permission is hereby granted, free of charge, to any person obtaining a
 * copy of this software and associated documentation files (the
 * "Software"), to deal in the Software without restriction, including
 * without limitation the rights to use, copy, modify, merge, publish,
 * distribute, sub license, and/or sell copies of the Software, and to
 * permit persons to whom the Software is furnished to do so, subject to
 * the following conditions:
 * 
 * The above copyright notice and this permission notice (including the
 * next paragraph) shall be included in all copies or substantial portions
 * of the Software.
 * 
 * THE SOFTWARE IS PROVIDED "AS IS", WITHOUT WARRANTY OF ANY KIND, EXPRESS
 * OR IMPLIED, INCLUDING BUT NOT LIMITED TO THE WARRANTIES OF
 * MERCHANTABILITY, FITNESS FOR A PARTICULAR PURPOSE AND NON-INFRINGEMENT.
 * IN NO EVENT SHALL TUNGSTEN GRAPHICS AND/OR ITS SUPPLIERS BE LIABLE FOR
 * ANY CLAIM, DAMAGES OR OTHER LIABILITY, WHETHER IN AN ACTION OF CONTRACT,
 * TORT OR OTHERWISE, ARISING FROM, OUT OF OR IN CONNECTION WITH THE
 * SOFTWARE OR THE USE OR OTHER DEALINGS IN THE SOFTWARE.
 * 
 **************************************************************************/

#ifndef INTEL_MIPMAP_TREE_H
#define INTEL_MIPMAP_TREE_H

#include "intel_regions.h"

/* A layer on top of the intel_regions code which adds:
 *
 * - Code to size and layout a region to hold a set of mipmaps.
 * - Query to determine if a new image fits in an existing tree.
 * - More refcounting 
 *     - maybe able to remove refcounting from intel_region?
 * - ?
 *
 * The fixed mipmap layout of intel hardware where one offset
 * specifies the position of all images in a mipmap hierachy
 * complicates the implementation of GL texture image commands,
 * compared to hardware where each image is specified with an
 * independent offset.
 *
 * In an ideal world, each texture object would be associated with a
 * single bufmgr buffer or 2d intel_region, and all the images within
 * the texture object would slot into the tree as they arrive.  The
 * reality can be a little messier, as images can arrive from the user
 * with sizes that don't fit in the existing tree, or in an order
 * where the tree layout cannot be guessed immediately.  
 * 
 * This structure encodes an idealized mipmap tree.  The GL image
 * commands build these where possible, otherwise store the images in
 * temporary system buffers.
 */


/**
 * Describes the location of each texture image within a texture region.
 */
struct intel_mipmap_level
{
   /**
    * Byte offset to the base of this level.
    *
    * This is used for mipmap levels of 1D/2D/3D textures.  However, CUBE
    * layouts spread images around the whole tree, so the level offset is
    * always zero in that case.
    */
   GLuint level_offset;
   /** Offset to this miptree level, used in computing x_offset. */
   GLuint level_x;
   /** Offset to this miptree level, used in computing y_offset. */
   GLuint level_y;
   GLuint width;
   GLuint height;
   /** Depth of the mipmap at this level: 1 for 1D/2D/CUBE, n for 3D. */
   GLuint depth;
   /** Number of images at this level: 1 for 1D/2D, 6 for CUBE, depth for 3D */
   GLuint nr_images;

   /**
    * Byte offset from level_offset to the image for each cube face or depth
    * level.
    *
    * Pretty much have to accept that hardware formats
    * are going to be so diverse that there is no unified way to
    * compute the offsets of depth/cube images within a mipmap level,
    * so have to store them as a lookup table.
    */
   GLuint *x_offset, *y_offset;
};

struct intel_mipmap_tree
{
   /* Effectively the key:
    */
   GLenum target;
   GLenum internal_format;

   GLuint first_level;
   GLuint last_level;

   GLuint width0, height0, depth0; /**< Level zero image dimensions */
   GLuint cpp;
   GLboolean compressed;

   /* Derived from the above:
    */
   GLuint pitch;
   GLuint depth_pitch;          /* per-image on i945? */
   GLuint total_height;

   /* Includes image offset tables:
    */
   struct intel_mipmap_level level[MAX_TEXTURE_LEVELS];

   /* The data is held here:
    */
   struct intel_region *region;

   /* These are also refcounted:
    */
   GLuint refcount;
};



struct intel_mipmap_tree *intel_miptree_create(struct intel_context *intel,
                                               GLenum target,
                                               GLenum base_format,
                                               GLenum internal_format,
                                               GLuint first_level,
                                               GLuint last_level,
                                               GLuint width0,
                                               GLuint height0,
                                               GLuint depth0,
                                               GLuint cpp,
                                               GLuint compress_byte,
					       GLboolean expect_accelerated_upload);

struct intel_mipmap_tree *
intel_miptree_create_for_region(struct intel_context *intel,
				GLenum target,
				GLenum internal_format,
				GLuint first_level,
				GLuint last_level,
				struct intel_region *region,
				GLuint depth0,
				GLuint compress_byte);

int intel_miptree_pitch_align (struct intel_context *intel,
			       struct intel_mipmap_tree *mt,
			       uint32_t tiling,
			       int pitch);

void intel_miptree_reference(struct intel_mipmap_tree **dst,
                             struct intel_mipmap_tree *src);

void intel_miptree_release(struct intel_context *intel,
                           struct intel_mipmap_tree **mt);

/* Check if an image fits an existing mipmap tree layout
 */
GLboolean intel_miptree_match_image(struct intel_mipmap_tree *mt,
                                    struct gl_texture_image *image,
                                    GLuint face, GLuint level);

/* Return a pointer to an image within a tree.  Return image stride as
 * well.
 */
GLubyte *intel_miptree_image_map(struct intel_context *intel,
                                 struct intel_mipmap_tree *mt,
                                 GLuint face,
                                 GLuint level,
                                 GLuint * row_stride, GLuint * image_stride);

void intel_miptree_image_unmap(struct intel_context *intel,
                               struct intel_mipmap_tree *mt);

<<<<<<< HEAD

GLuint
intel_miptree_image_offset(const struct intel_mipmap_tree *mt,
                           GLuint face, GLuint level, GLuint zslice);

=======
void
intel_miptree_get_image_offset(struct intel_mipmap_tree *mt,
			       GLuint level, GLuint face, GLuint depth,
			       GLuint *x, GLuint *y);
>>>>>>> 2d17dbfb

void intel_miptree_set_level_info(struct intel_mipmap_tree *mt,
                                  GLuint level,
                                  GLuint nr_images,
                                  GLuint x, GLuint y,
                                  GLuint w, GLuint h, GLuint d);

void intel_miptree_set_image_offset(struct intel_mipmap_tree *mt,
                                    GLuint level,
                                    GLuint img, GLuint x, GLuint y);

/* Upload an image into a tree
 */
void intel_miptree_image_data(struct intel_context *intel,
                              struct intel_mipmap_tree *dst,
                              GLuint face,
                              GLuint level,
                              void *src,
                              GLuint src_row_pitch, GLuint src_image_pitch);

/* Copy an image between two trees
 */
void intel_miptree_image_copy(struct intel_context *intel,
                              struct intel_mipmap_tree *dst,
                              GLuint face, GLuint level,
                              struct intel_mipmap_tree *src);

/* i915_mipmap_tree.c:
 */
GLboolean i915_miptree_layout(struct intel_context *intel,
			      struct intel_mipmap_tree *mt,
			      uint32_t tiling);
GLboolean i945_miptree_layout(struct intel_context *intel,
			      struct intel_mipmap_tree *mt,
			      uint32_t tiling);
GLboolean brw_miptree_layout(struct intel_context *intel,
			     struct intel_mipmap_tree *mt,
			     uint32_t tiling);

#endif<|MERGE_RESOLUTION|>--- conflicted
+++ resolved
@@ -180,18 +180,10 @@
 void intel_miptree_image_unmap(struct intel_context *intel,
                                struct intel_mipmap_tree *mt);
 
-<<<<<<< HEAD
-
-GLuint
-intel_miptree_image_offset(const struct intel_mipmap_tree *mt,
-                           GLuint face, GLuint level, GLuint zslice);
-
-=======
 void
 intel_miptree_get_image_offset(struct intel_mipmap_tree *mt,
 			       GLuint level, GLuint face, GLuint depth,
 			       GLuint *x, GLuint *y);
->>>>>>> 2d17dbfb
 
 void intel_miptree_set_level_info(struct intel_mipmap_tree *mt,
                                   GLuint level,
